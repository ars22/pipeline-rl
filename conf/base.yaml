--- conflicted
+++ resolved
@@ -44,14 +44,8 @@
   llm_max_rollouts: 64
   rollout_workers: 1
   discount_factor: 1
-<<<<<<< HEAD
-  system_prompt: Please reason step by step, and put your final answer within \boxed{}.
-  task_template: |-
-    {task}
   problem_queue_size: 64
   result_queue_size: 64
-=======
->>>>>>> db244156
   throughput_window_size: 50
   shared_memory_entry_size: 10000000
 environment:
