--- conflicted
+++ resolved
@@ -34,7 +34,6 @@
 sbatch --nodes=<num_nodes> run_hf.slurm --config=<config_name> --job-name=<job_name>
 ```
 
-<<<<<<< HEAD
 # Hugging Face Hub checkpoint uploads
 
 PipelineRL can upload intermediate checkpoints to the Hugging Face Hub. Each save step creates a branch named `<prefix>-step-XXXXXX` (for example `v00.00-step-000120`) so you can browse checkpoints without overwriting history. Configure the trainer in your Hydra config:
@@ -60,7 +59,6 @@
 
 ```sh
 python -m pipelinerl.launch --config-name=hf_demo output_dir=results/hub_test
-=======
 # Dataset configuration
 
 `pipelinerl.domains.math.load_datasets` expects every sample to look like:
@@ -99,7 +97,6 @@
 
 ```sh
 python -m pipelinerl.launch --config-name hf_demo output_dir=tmp/results/hf_demo/
->>>>>>> ebe9a472
 ```
 
 # Pipeline RL: fast LLM agent training
