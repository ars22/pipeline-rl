from collections import defaultdict
import os

os.environ["HF_DATASETS_DISABLE_PROGRESS_BARS"] = "1"

import logging
import multiprocessing as mp
import queue
import threading
import time
from concurrent.futures import ProcessPoolExecutor
from functools import partial
from multiprocessing.managers import SharedMemoryManager
from pathlib import Path
from queue import Empty, Queue
from typing import List
import random

import datasets
import transformers
from litellm import BaseModel, Field

from pipelinerl.finetune.logging_ import flatten_dict_config
from pipelinerl.shared_memory_array import SharedMemoryArray
from pipelinerl.utils import wait_for_inference_servers, init_wandb
from pipelinerl.world import WorldMap

datasets.disable_caching()
from datasets.arrow_dataset import Dataset
from datasets.fingerprint import Hasher
from omegaconf import DictConfig
from tapeagents.llms import TrainableLLM

from pipelinerl.finetune.checkpoints import (
    load_tokenizer,
)
from pipelinerl.finetune.data import preprocess_fn
from pipelinerl.finetune.rl import RL_DATA_COLUMNS, RLConfig, populate_rl_data
import traceback
from pipelinerl.streams import (
    SingleStreamSpec,
    StreamRangeSpec,
    read_stream,
    set_streams_backend,
    write_to_streams,
)

logger = logging.getLogger(__name__)


def _check_group_sizes(texts: list[dict], group_size: int) -> bool:
    """Check that each group_id occures exactly group_size times."""
    group_rollouts = defaultdict(set)
    for text in texts:
        group_id = text["group_id"]
        rollout_index = text["metadata"]["rollout_index"]
        group_rollouts[group_id].add(rollout_index)

    for group_id, rollout_ids in group_rollouts.items():
        if len(rollout_ids) != group_size:
            logger.error(f"Group sizes are wrong: {group_rollouts}")
            return False

    return True


def batch_annotate_traces_with_ref_logprobs(llm: TrainableLLM, traces: List[dict]):
    logger.info(f"Annotating {len(traces)} samples with ref logprobs")
    prompt_token_ids = []
    completion_token_ids = []
    for trace in traces:
        prompt_token_ids.append(trace["input_ids"][: -len(trace["logprobs"])])
        completion_token_ids.append(trace["input_ids"][-len(trace["logprobs"]) :])
    try:
        all_ref_logprobs = llm.get_batch_logprobs_token_ids(prompt_token_ids, completion_token_ids)
    except Exception as e:
        logger.error(f"Failed to get ref logprobs: {e}")
        assert (response := getattr(e, "response", None))
        logger.error(f"Response content: {response.text}")
        raise e
    for trace, ref_logprobs in zip(traces, all_ref_logprobs):
        trace["ref_logprobs"] = [c["logprob"] for c in ref_logprobs["content"]]
        assert len(trace["ref_logprobs"]) == len(trace["logprobs"]), (
            f"{len(trace['ref_logprobs'])} != {len(trace['logprobs'])}"
        )


def replace_oov_tokens_with_the(data: list[dict], tokenizer: transformers.PreTrainedTokenizerBase) -> list[dict]:
    patched_entries = 0

    # TODO: yes this is slow. But should not be the bottleneck. We have to pickle the entire tokenizer
    # every time we sent a task to the process pool anyway.
    token_ids = set(tokenizer.get_vocab().values())
    the_token_id = tokenizer.get_vocab()["the"]

    new_data = []
    for entry in data:
        new_input_ids = []
        invalid_token_ids = []
        for token_id in entry["input_ids"]:
            if token_id not in token_ids:
                new_input_ids.append(the_token_id)
                invalid_token_ids.append(token_id)
            else:
                new_input_ids.append(token_id)
        if invalid_token_ids:
            patched_entries += 1
            logger.warning(f"Patching entry with invalid token ids: {invalid_token_ids}")
            # Also need to update logprobs if they exist since we're changing tokens
            if "logprobs" in entry and len(entry["logprobs"]) > 0:
                # Find positions of invalid tokens in the completion part
                completion_length = len(entry["logprobs"])
                completion_start = len(entry["input_ids"]) - completion_length
                for i, token_id in enumerate(invalid_token_ids):
                    if i + completion_start < len(entry["input_ids"]):
                        logger.warning("Invalid token in completion part, logprobs may be inconsistent")
        entry["input_ids"] = new_input_ids
        new_data.append(entry)

    if patched_entries > 0:
        logger.warning(f"Patched {patched_entries} entries with invalid token ids from {len(data)}")

    return new_data


def preprocess_dataset(
    llm: TrainableLLM | None,
    data: list[dict],
    tokenizer: transformers.PreTrainedTokenizerBase,
    seq_length: int,
    rl_config: RLConfig,
) -> Dataset:
    preprocess = partial(preprocess_fn, seq_length=seq_length, tokenizer=tokenizer, is_rl=True)
    columns = ["input_ids", "labels", "attention_mask", "group_id"] + RL_DATA_COLUMNS + ["pixel_values", "image_thw"]
    
    logger.debug(f"Instantiated preprocess function hash {Hasher.hash(preprocess)}")

    data = replace_oov_tokens_with_the(data, tokenizer)

    # inplace update of the traces with ref logprobs
    if llm is not None:
        batch_annotate_traces_with_ref_logprobs(llm, data)
    else:
        for entry in data:
            entry["ref_logprobs"] = entry["logprobs"]

    dataset = Dataset.from_list(data)    
    dataset = dataset.map(preprocess, keep_in_memory=True, load_from_cache_file=False)
    dataset = dataset.with_format(columns=columns)
    if not isinstance(tokenizer.eos_token_id, int):
        raise ValueError(f"Tokenizer {tokenizer} does not have an eos_token_id")
    dataset = dataset.add_column("model_version", [entry["metadata"]["model_version"] for entry in data])  # type: ignore
    dataset = dataset.add_column("rollout_index", [entry["metadata"]["rollout_index"] for entry in data])  # type: ignore    
    dataset = dataset.add_column("step_index", [entry["metadata"]["step_index"] for entry in data])  # type: ignore
    dataset = populate_rl_data(dataset=dataset, eos_token_id=tokenizer.eos_token_id, config=rl_config)
    return dataset


def run_dataset_loader(
    raw_chunk_queue: Queue,
    data_stream: SingleStreamSpec,
    check_group_size: int,
    chunk_n_groups: int,
    pop_old_data: bool,
):
    old_and_dropped = 0
    last_time_notice = 0
    with read_stream(data_stream) as reader:
        while True:
            try:
                buffer = []
                n_groups = 0
                for group in reader.read():
                    buffer.extend(group)
                    n_groups += 1
                    if n_groups == chunk_n_groups:
                        break
                if not _check_group_sizes(buffer, check_group_size):
                    raise ValueError("Invalid group sizes in data")
                try:
                    raw_chunk_queue.put_nowait(buffer)
                except queue.Full:
                    # Try to remove oldest element if queue is full
                    if pop_old_data:
                        try:
                            raw_chunk_queue.get_nowait()
                            old_and_dropped += 1
                            if old_and_dropped // 100 != last_time_notice:
                                logger.info(f"So far removed {old_and_dropped} old elements from preprocessor queue")
                                last_time_notice = old_and_dropped // 100
                        except Empty:
                            pass
                    # Put new element in now that we made space
                    # This is a blocking call, but in most cases there will be space
                    raw_chunk_queue.put(buffer)
            except Exception as e:
                logger.error(f"Error in dataset loader: {e}")
                raw_chunk_queue.put(e)
                break


class SlidingWindowData(BaseModel):
    tokens_window: list[list[int]] = Field(
        default_factory=list,
        description="Token counts for each chunk in the window",
    )
    timestamps: list[float] = Field(default_factory=list)


class SlidingWindowAggregator:
    def __init__(self, window_size: int):
        self.window_size = window_size
        self.data = SlidingWindowData()

    def has_enough_data(self):
        return len(self.data.tokens_window) == self.window_size

    def update(self, token_counts: list[int]):
        self.data.tokens_window.append(token_counts)
        self.data.timestamps.append(time.time())
        if len(self.data.tokens_window) > self.window_size:
            self.data.tokens_window.pop(0)
            self.data.timestamps.pop(0)

    def get_stats(self):
        # 1. How many samples do we produce per second?
        # 2. How many total tokens do we produce per second?
        null_stats = {
            "samples_per_second": 0,
            "tokens_per_second": 0,
        }
        if not self.data.timestamps:
            return null_stats

        time_span = self.data.timestamps[-1] - self.data.timestamps[0]
        if time_span < 1e-6:
            return null_stats

        num_samples = sum(len(tokens) for tokens in self.data.tokens_window)
        total_tokens = sum(sum(tokens) for tokens in self.data.tokens_window)

        return {
            "samples_per_second": num_samples / time_span,
            "tokens_per_second": total_tokens / time_span,
        }


def process_chunk(
    llm: TrainableLLM,
    io_buffer,
    slot: int,
    tokenizer: transformers.PreTrainedTokenizerBase,
    seq_length: int,
    rl_config: RLConfig,
    dataset_queue: Queue,
):
    try:
        chunk = io_buffer[slot]
        dataset = preprocess_dataset(
            llm=llm,
            data=chunk,
            tokenizer=tokenizer,
            seq_length=seq_length,
            rl_config=rl_config,
        )
        io_buffer[slot] = dataset
        dataset_queue.put(slot)
    except Exception as e:
        logger.error(f"Failed to preprocess chunk: {e}")
        e.__traceback_str = traceback.format_exc()
        io_buffer[slot] = e
        dataset_queue.put(slot)


def filter_zero_advantage_groups(dataset: list[dict], epsilon: float = 1e-6) -> tuple[list[dict], int]:
    """
    Filter out groups where all advantages are zero.
    
    Args:
        dataset: List of dataset entries with group_id and advantages
        epsilon: Threshold for considering advantage non-zero
        
    Returns:
        Tuple of (filtered_entries, num_filtered_out)
    """
    filtered_entries = []
    groups = {}
    
    # Group entries by group_id
    for entry in dataset:
        group_id = entry["group_id"]
        if group_id not in groups:
            groups[group_id] = []
        groups[group_id].append(entry)
    
    num_filtered_out = 0
    
    # Filter groups based on advantage values
    for group_id, entries in groups.items():
        has_non_zero_advantage = False
        for entry in entries:
            # advantages is a list, check if any absolute value is > epsilon
            if any(abs(adv) > epsilon for adv in entry["advantages"]):
                has_non_zero_advantage = True
                break
        
        if has_non_zero_advantage:
            filtered_entries.extend(entries)
        else:
            num_filtered_out += len(entries)
    
    return filtered_entries, num_filtered_out

def run_preprocessing_loop(
    cfg: DictConfig,
):
    set_streams_backend(**cfg.streams)

    world_map = WorldMap(cfg, verbose=True)
    exp_root_dir = Path(cfg.output_dir)

    if cfg.wandb.use_wandb:
        run = init_wandb(cfg, exp_root_dir / "preprocessor", flatten_dict_config(cfg))
        if run is None:
            raise ValueError("Failed to initialize wandb run")

    tokenizer = load_tokenizer(cfg.finetune.config_name)

    llm_urls = str(cfg.me.llm_urls).split("+") if cfg.me.llm_urls else []
    if llm_urls:
        wait_for_inference_servers(llm_urls)

    input_stream = SingleStreamSpec(exp_path=exp_root_dir, topic=cfg.preprocess.input)
    output_stream = StreamRangeSpec(
        exp_path=exp_root_dir,
        topic=cfg.preprocess.output,
        partition_range=(0, max(world_map.total_finetune_gpus, 1)),
    )
    stats_streams = SingleStreamSpec(exp_path=exp_root_dir, topic="preprocessor_stats")
    logger.info("Streams initialized")

    raw_chunk_queue = Queue(cfg.preprocess.queue_size)
    rl_config = RLConfig(**cfg.finetune.rl)
    dataset_loader_worker_fn = partial(
        run_dataset_loader,
        raw_chunk_queue=raw_chunk_queue,
        data_stream=input_stream,
        check_group_size=cfg.attempts,
        chunk_n_groups=cfg.preprocess.chunk_n_groups,
        pop_old_data=cfg.max_lag is None and cfg.pop_old_data and not cfg.debug.mode,
    )
    # Start the dataset loader thread using Thread
    dataset_loader_thread = threading.Thread(target=dataset_loader_worker_fn)
    dataset_loader_thread.start()

    published_samples = 0
    llms = [
        TrainableLLM(
            base_url=url,
            model_name=cfg.finetune.config_name,
            tokenizer_name=cfg.finetune.config_name,
            parameters=cfg.llm.parameters,
        )
        for url in llm_urls
    ]

    submitted_chunks = 0
    processed_chunks = 0
    worker_pool_size = cfg.preprocess.n_workers
    next_llm_index = 0

    stats_aggregator = SlidingWindowAggregator(window_size=max(10, 1000 // cfg.preprocess.chunk_n_groups))

    buffer = []
    total_filtered_out = 0  # Track total filtered samples across all batches
    with write_to_streams(output_stream) as writer, write_to_streams(stats_streams) as stats_writer:
        with mp.Manager() as manager, SharedMemoryManager() as smm:
            max_dataset_queue_size = 128
            max_pool_tasks = 2 * worker_pool_size
            buffer_size = 2 * max_pool_tasks + max_dataset_queue_size
            dataset_queue = manager.Queue(max_dataset_queue_size)
<<<<<<< HEAD
            io_buffer = SharedMemoryArray(smm, buffer_size, int(1e10))
=======
            io_buffer = SharedMemoryArray(smm, buffer_size, cfg.preprocess.shared_memory_entry_size)
>>>>>>> fd1493d3
            free_slots = set(range(buffer_size))
            logger.info(f"Shared memory buffer size: {io_buffer.get_memory_size() / 2**30} Gb")
            logger.info(f"Start {worker_pool_size} workers for preprocessing")
            with ProcessPoolExecutor(max_workers=worker_pool_size) as executor:
                while True:
                    llm = llms[next_llm_index] if llms else None
                    if submitted_chunks - processed_chunks < max_pool_tasks:
                        try:
                            raw_chunk = raw_chunk_queue.get(timeout=0.001)
                            if isinstance(raw_chunk, Exception):
                                raise raw_chunk
                            slot = free_slots.pop()
                            io_buffer[slot] = raw_chunk
                            future = executor.submit(
                                process_chunk,
                                llm,
                                io_buffer,
                                slot,
                                tokenizer,
                                cfg.finetune.seq_length,
                                rl_config,
                                dataset_queue,
                            )
                            future.add_done_callback(
                                lambda fut: logger.error(
                                    f"Exception while preprocessing: {fut.exception()}",
                                    exc_info=fut.exception(),
                                )
                                if fut.exception()
                                else None
                            )
                            submitted_chunks += 1
                            next_llm_index = (next_llm_index + 1) % len(llms) if llms else 0
                        except Empty:
                            pass

                    start_processing = time.time()
                    try:
                        # Try to write the next dataset to the output stream, if it is ready
                        slot = dataset_queue.get(timeout=0.001)
                        dataset = io_buffer[slot]
                        free_slots.add(slot)
                        fetching_took = time.time() - start_processing
                    except Empty:
                        continue
                    if isinstance(dataset, Exception):
                        logger.error(f"Got exception from the result queue")
                        logger.error(dataset.__traceback_str)
                        raise dataset
                    start_writing = time.time()
                    buffer += dataset
                    processed_chunks += 1

                    if len(buffer) < cfg.preprocess.buffer_size:
                        continue
                    if cfg.preprocess.buffer_size:
                        # If buffer size is not set, no point in logging
                        logger.info(f"Buffer is full with {len(buffer)} samples, start writing")
                        random.shuffle(buffer)

                    # Conditionally filter out groups where all advantages are zero
                    if rl_config.filter_zero_advantage_groups:
                        filtered_buffer, num_filtered_out = filter_zero_advantage_groups(buffer)
                        total_filtered_out += num_filtered_out
                        
                        if num_filtered_out > 0:
                            logger.info(f"Filtered out {num_filtered_out} samples from groups with zero advantage.")
                    else:
                        filtered_buffer = buffer
                        num_filtered_out = 0

                    # Write the entries (filtered or unfiltered based on config)
                    for entry in filtered_buffer:
                        writer.write(entry)
                    writing_took = time.time() - start_writing
                    stats_aggregator.update([len(entry["input_ids"]) for entry in filtered_buffer])
                    published_samples += len(filtered_buffer)  # Count only written samples
                    max_model_version = max([entry["model_version"] for entry in filtered_buffer]) if filtered_buffer else 0
                    samples_in_queue = dataset_queue.qsize() * cfg.preprocess.chunk_n_groups
                    stats = {
                        "preprocessor/published_samples": published_samples,
                        "preprocessor/published_model_version": max_model_version,
                        "preprocessor/queue/raw_samples": raw_chunk_queue.qsize() * cfg.preprocess.chunk_n_groups,
                        "preprocessor/queue/raw": raw_chunk_queue.qsize(),
                        "preprocessor/queue/dataset_samples": samples_in_queue,
                        "preprocessor/queue/dataset": dataset_queue.qsize(),
                        "preprocessor/filtered_out_samples": num_filtered_out,
                        "preprocessor/total_filtered_out_samples": total_filtered_out,
                    }
                    if stats_aggregator.has_enough_data():
                        stats.update({"preprocessor/" + k: v for k, v in stats_aggregator.get_stats().items()})
                    run.log(stats)
                    stats_writer.write(stats)
                    processing_took = time.time() - start_processing
                    logger.info(
                        f"Processed {len(filtered_buffer)} samples (filtered out {num_filtered_out}) in {processing_took:.3f}s"
                        f" (last fetching took {fetching_took:.3f}, all writing took {writing_took:.3f})"
                        f" and wrote to {output_stream}, total {published_samples} samples so far,"
                        f" {samples_in_queue} samples in queue, max buffer entry size {io_buffer._max_written_entry_size}"
                    )
                    buffer = []
<|MERGE_RESOLUTION|>--- conflicted
+++ resolved
@@ -379,11 +379,7 @@
             max_pool_tasks = 2 * worker_pool_size
             buffer_size = 2 * max_pool_tasks + max_dataset_queue_size
             dataset_queue = manager.Queue(max_dataset_queue_size)
-<<<<<<< HEAD
-            io_buffer = SharedMemoryArray(smm, buffer_size, int(1e10))
-=======
             io_buffer = SharedMemoryArray(smm, buffer_size, cfg.preprocess.shared_memory_entry_size)
->>>>>>> fd1493d3
             free_slots = set(range(buffer_size))
             logger.info(f"Shared memory buffer size: {io_buffer.get_memory_size() / 2**30} Gb")
             logger.info(f"Start {worker_pool_size} workers for preprocessing")
