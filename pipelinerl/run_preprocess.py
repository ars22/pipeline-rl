--- conflicted
+++ resolved
@@ -5,19 +5,6 @@
 import logging
 import multiprocessing as mp
 import queue
-<<<<<<< HEAD
-=======
-import time
-
-from litellm import BaseModel, Field
-
-from pipelinerl.utils import wait_for_inference_servers
-from pipelinerl.world import WorldMap
-from pipelinerl.finetune.logging_ import flatten_dict_config, init_wandb
-from pipelinerl.shared_memory_array import SharedMemoryArray
-
-logger = logging.getLogger(__name__)
->>>>>>> 90bf9de0
 import threading
 import time
 from concurrent.futures import ProcessPoolExecutor
@@ -29,7 +16,6 @@
 import random
 
 import datasets
-<<<<<<< HEAD
 import transformers
 from litellm import BaseModel, Field
 
@@ -37,8 +23,6 @@
 from pipelinerl.shared_memory_array import SharedMemoryArray
 from pipelinerl.utils import wait_for_inference_servers
 from pipelinerl.world import WorldMap
-=======
->>>>>>> 90bf9de0
 
 datasets.disable_caching()
 from datasets.arrow_dataset import Dataset
@@ -411,27 +395,17 @@
                         for entry in buffer:
                             writer.write(entry)
                         writing_took = time.time() - start_writing
-<<<<<<< HEAD
-                        stats_aggregator.update([len(entry["input_ids"]) for entry in dataset])
-                        processed_chunks += 1
-                        published_samples += len(dataset)
-                        max_model_version = max([entry["model_version"] for entry in dataset])
-=======
                         stats_aggregator.update([len(entry["input_ids"]) for entry in buffer])
                         published_samples += len(buffer)
                         max_model_version = max([dataset["model_version"] for dataset in buffer])
->>>>>>> 90bf9de0
                         samples_in_queue = dataset_queue.qsize() * cfg.preprocess.chunk_size
                         stats = {
                             "preprocessor/published_samples": published_samples,
                             "preprocessor/published_model_version": max_model_version,
-<<<<<<< HEAD
+                            "processossor/queue/raw_samples": raw_chunk_queue.qsize() * cfg.preprocess.chunk_size,
+                            "preprocessor/queue/raw": raw_chunk_queue.qsize(),
                             "preprocessor/queue/dataset_samples": samples_in_queue,
                             "preprocessor/queue/dataset": dataset_queue.qsize(),
-=======
-                            "preprocessor/samples_in_input_queue": raw_chunk_queue.qsize() * cfg.preprocess.chunk_size,
-                            "preprocessor/samples_in_output_queue": samples_in_queue,
->>>>>>> 90bf9de0
                         }
                         if stats_aggregator.has_enough_data():
                             stats.update({"preprocessor/" + k: v for k, v in stats_aggregator.get_stats().items()})
