import logging
import math
import os
import queue
import random
import time
import multiprocessing as mp
from collections import defaultdict
from pathlib import Path

import uvloop
import aiohttp

from omegaconf import DictConfig
from pydantic import BaseModel, Field

from pipelinerl.verifier_api import wait_for_verifier
from tapeagents.llms import TrainableLLM
from pipelinerl.finetune.logging_ import flatten_dict_config, init_wandb

import wandb
from pipelinerl.load_datasets import load_datasets
from pipelinerl.math_rollouts import RolloutResult, generate_math_rollout
from pipelinerl.state import TrainerState
import asyncio
from collections import defaultdict
from pipelinerl.streams import (
    SingleStreamSpec,
    StreamSpec,
    StreamWriter,
    set_streams_backend,
    write_to_streams,
)

from .utils import (
    always_or_never_success_stats,
    calculate_stats,
    calculate_per_group_stats,
    setup_logging,
    wait_for_inference_servers,
)

logger = logging.getLogger(__name__)


class SlidingWindowData(BaseModel):
    prompt_tokens_window: list[list[int]] = Field(
        default_factory=list,
        description="Prompt token counts for each chunk in the window",
    )
    output_tokens_window: list[list[int]] = Field(
        default_factory=list,
        description="Output token counts for each chunk in the window",
    )
    timestamps: list[float] = Field(default_factory=list)


class SlidingWindowAggregator:
    def __init__(self, window_size: int):
        self.window_size = window_size
        self.data = SlidingWindowData()

    def update(self, prompt_tokens: list[int], output_tokens: list[int]):
        self.data.prompt_tokens_window.append(prompt_tokens)
        self.data.output_tokens_window.append(output_tokens)
        self.data.timestamps.append(time.time())
        if len(self.data.prompt_tokens_window) > self.window_size:
            self.data.prompt_tokens_window.pop(0)
            self.data.output_tokens_window.pop(0)
            self.data.timestamps.pop(0)

    def get_stats(self):
        # 1. How many samples do we produce per second?
        # 2. How many output tokens do we produce per second?
        # 3. How many prompt tokens do we produce per second?
        # 4. How many total tokens do we produce per second?
        null_stats = {
            "samples_per_second": 0,
            "output_tokens_per_second": 0,
            "prompt_tokens_per_second": 0,
            "total_tokens_per_second": 0,
        }
        if not self.data.timestamps:
            return null_stats

        time_span = self.data.timestamps[-1] - self.data.timestamps[0]
        if time_span < 1e-6:
            return null_stats

        num_samples = sum(len(tokens) for tokens in self.data.prompt_tokens_window)
        total_output_tokens = sum(
            sum(tokens) for tokens in self.data.output_tokens_window
        )
        total_prompt_tokens = sum(
            sum(tokens) for tokens in self.data.prompt_tokens_window
        )

        return {
            "samples_per_second": num_samples / time_span,
            "output_tokens_per_second": total_output_tokens / time_span,
            "prompt_tokens_per_second": total_prompt_tokens / time_span,
            "total_tokens_per_second": (total_output_tokens + total_prompt_tokens)
            / time_span,
        }
    

async def schedule_rollouts(
    cfg: DictConfig,
    attempts: int, 
    problem_queue: mp.Queue, 
    result_queue: mp.Queue, 
    trainer_state: TrainerState,
    llms: list[TrainableLLM],
    scheduler_name: str,
):
    """This courotuine does the following.
    
    - It run asyncio loop for doing many rollouts in parallel using llm_async_generate
    - For each problem it does exactly `attempts` rollouts (let's call this a group)
    - It keeps track of how many rollout coroutines are running for each llms
    - it uses the LLM that has the least number of running coroutines for each new rollout
    - when all LLMs are busy it does nothing
    - It keeps track of how many rollouts are done for each group
    - When the group is done it puts the result in the result queue
    """
    loop = asyncio.get_running_loop()

    # Track active tasks per LLM
    active_rollouts = [0] * len(llms)
    started_rollouts = 0
    finished_rollouts = 0
    # Track rollouts per problem group
    group_rollouts = {}

    async def rollout_and_maybe_produce_result(
        problem: dict, 
        group_id: int,
        llm_index: int, 
        session: aiohttp.ClientSession,
    ):
        nonlocal started_rollouts, finished_rollouts
        try:
            llm = llms[llm_index]
            model_version = trainer_state.propagated_weight_version
            assert model_version is not None
            rollout_result = await generate_math_rollout(cfg, llm, problem, session)
            rollout_result.model_version = model_version    
            # Make a group id that will be different from groups made by another rollout maker
            full_group_id = f"{scheduler_name}_{group_id}"
            rollout_result.group_id = full_group_id
            for sample in rollout_result.training_texts:
                # Downstream in the pipeline we'll need these fields in every sample
                sample.metadata["model_version"] = model_version
                sample.group_id = full_group_id
            group_rollouts[group_id].append(rollout_result)
            if len(group_rollouts[group_id]) == attempts:
                # This is blocking call, but there's just one other thread reading from this queue.
                random.shuffle(group_rollouts[group_id]) 
                result_queue.put(group_rollouts[group_id])
                del group_rollouts[group_id]
            finished_rollouts += 1
        except Exception as e:
            # Cancel all tasks except the current one
            logger.error("Exception in rollout", exc_info=e)
            current_task = asyncio.current_task(loop=loop)
            for task in asyncio.all_tasks(loop=loop):
                if task != current_task:
                    task.cancel()
            result_queue.put(e)
            logger.error("Stopped all tasks and put exception in the result queue")
        finally:
            active_rollouts[llm_index] -= 1

    group_id = -1
    group_rollout_index = attempts
    problem = None

    last_logged = time.time()
    logger.info("Starting rollout scheduler")
    connector = aiohttp.TCPConnector(limit=50000, limit_per_host=50000, keepalive_timeout=1.0)
    timeout = aiohttp.ClientTimeout(total=3600.0, connect=3600.0, sock_read=3600.0)
    async with aiohttp.ClientSession(connector=connector, timeout=timeout) as session:
        while True:
            if time.time() - last_logged > 10. and sum(active_rollouts):
                logger.info(f"{scheduler_name}: "
                            f"rollouts in progress: {sum(active_rollouts)}, "
                            f"groups in progress: {len(group_rollouts)}, "
                            f"rollouts started so far: {started_rollouts}, "
                            f"rollouts finished so far: {finished_rollouts}")
                last_logged = time.time()

            if group_rollout_index == attempts:
                try:
                    problem = problem_queue.get_nowait()
                except queue.Empty:
                    # give some quality time for other couroutines to work
                    await asyncio.sleep(0.01)
                    continue
                group_id += 1
                group_rollouts[group_id] = []
                group_rollout_index = 0

            next_llm = active_rollouts.index(min(active_rollouts))
            if active_rollouts[next_llm] == cfg.actor.llm_max_rollouts:
                # all llms are busy, wait for one to finish
                await asyncio.sleep(0.01)
                continue 
            active_rollouts[next_llm] += 1
            started_rollouts += 1
            loop.create_task(
                rollout_and_maybe_produce_result(
                    problem=problem,
                    group_id=group_id,
                    llm_index=next_llm,
                    session=session,
                )
            )
            group_rollout_index += 1
    logger.info("Rollout scheduler finished")


def rollout_maker_entrypoint(
    cfg: DictConfig,
    attempts: int,
    problem_queue: mp.Queue,
    result_queue: mp.Queue,
    llms: list[TrainableLLM],
    scheduler_name: str,
):
    trainer_state = TrainerState(Path(cfg.output_dir))
    if cfg.debug.mode in ["actor", "open_loop"]:
        trainer_state.propagated_weight_version = 0  
    else:
        trainer_state.start_listening()
        trainer_state.wait_for_model_version()
    loop = uvloop.new_event_loop()
    asyncio.set_event_loop(loop)
    loop.run_until_complete(
        schedule_rollouts(cfg, attempts, problem_queue, result_queue, trainer_state, llms, scheduler_name)
    )    
    loop.close()
    logger.info("Rollout maker loop closed")



def random_iter(problems: list):
    while True:
        yield random.sample(problems, 1)[0]


def sequential_iter(problems: list):
    for problem in problems:
        yield problem
        

class ActorLoop:
    def __init__(
        self,
        cfg: DictConfig,
        llms: list[TrainableLLM],
        data_stream: StreamSpec,
        stats_stream: StreamSpec,        
        trainer_state: TrainerState,
        is_training: bool = True,
    ) -> None:
        self.data_stream = data_stream
        self.trainer_state = trainer_state
        self.stats_stream = stats_stream
        self.window_size = 500 // cfg.attempts
        self.stats_aggregator = SlidingWindowAggregator(window_size=self.window_size)
        self.llms = llms
        # Can't use typing with multiprocessing.
        # Queue of dict or None
        self.problem_queue = mp.Queue(32)
         # Queue of list[RolloutResult] or Exception 
        self.result_queue = mp.Queue()    
        self.loop_start_time = -1
        self.cfg = cfg
        self.is_training = is_training
        self.is_scheduling_paused = False

        # Determine the number of processes to use 
        num_processes = min(self.cfg.actor.rollout_workers, len(self.llms))
        attempts = self.cfg.attempts if is_training else 1
        
        # Divide LLMs approximately equally across processes
        llm_groups = [[] for _ in range(num_processes)]
        for i, llm in enumerate(self.llms):
            llm_groups[i % num_processes].append((i, llm))
        
        # Create and start multiple rollout processes
        self.rollout_processes = []
        for llm_group in llm_groups:
            assert llm_group             
            llm_idxs = [llm[0] for llm in llm_group]
            llms = [llm[1] for llm in llm_group]   
            scheduler_name = f"{'train' if is_training else 'test'} scheduler for llms {','. join([str(i) for i in llm_idxs])}"
            process = mp.Process(
                target=rollout_maker_entrypoint,
                args=(self.cfg, attempts, self.problem_queue, self.result_queue, llms, scheduler_name)
            )
            process.start()
            self.rollout_processes.append(process)

    def init_stats(self):
        # reset after publishing
        self.reward_stats = defaultdict(lambda: defaultdict(list))
        self.step_stats = defaultdict(lambda: defaultdict(list))
        self.no_errors_stats = defaultdict(lambda: defaultdict(list))
        self.no_answer_stats = defaultdict(lambda: defaultdict(list))
        self.success_stats = defaultdict(lambda: defaultdict(list))
        self.prompt_tokens = defaultdict(lambda: defaultdict(list))
        self.output_tokens = defaultdict(lambda: defaultdict(list))
        self.overflows = defaultdict(lambda: defaultdict(list))
    
    def update_stats(self, result: RolloutResult):
        dataset_name = result.dataset_name
        group_id = result.group_id
        stats = result.metrics
        self.reward_stats[dataset_name][group_id].append(stats["reward"])
        self.success_stats[dataset_name][group_id].append(stats["success"])
        self.no_errors_stats[dataset_name][group_id].append(stats["no_error"])
        self.no_answer_stats[dataset_name][group_id].append(stats["no_answer"])
        self.prompt_tokens[dataset_name][group_id].append(stats["prompt_tokens"])
        self.output_tokens[dataset_name][group_id].append(stats["output_tokens"])
        self.overflows[dataset_name][group_id].append(stats["overflow"])

    def run(self, dataset: list[tuple[str, dict]]):
        loop_start_time = time.time()
        self.init_stats()

        attempts = self.cfg.attempts if self.is_training else 1
        published_samples = 0
        submitted_groups = 0
        finished_groups = 0
        expected_number_of_samples = -1 if self.is_training else len(dataset)
        if expected_number_of_samples > 0:
            logger.info(f"Will stop after {expected_number_of_samples} samples")

        # If training, we expect to sample infinitely
        # for train sample, sample random batches infinitely
        # for test samples, loop through the dataset once
        if self.is_training:
            problem_iter = random_iter(dataset)
        else:
            problem_iter = sequential_iter(dataset)
        split_name = "" if self.is_training else "test"
        assert self.trainer_state.propagated_weight_version is not None

        last_trainer_version = self.trainer_state.propagated_weight_version
<<<<<<< HEAD
        max_lag = self.cfg.max_lag if is_training else None
=======
        max_lag = self.cfg.finetune.max_lag if self.is_training else None
>>>>>>> 864f2692
        if max_lag is not None:
            total_batch_size = self.cfg.finetune.train_batch_size * self.cfg.finetune.gradient_accumulation_passes
            total_update_size = math.ceil(self.cfg.finetune.weight_update_interval / total_batch_size) * total_batch_size
            if total_batch_size % self.cfg.attempts != 0:
                logger.warning(
                    f"I'm trying to submit the exact right number of groups for this batch."
                    f" The attempt number  {self.cfg.attempts} ideally should divide"
                    f" total batch size {total_batch_size}"
                )
<<<<<<< HEAD
            chunks_per_update = math.ceil(total_update_size / self.cfg.actor.chunk_size)
            lag_chunks = math.ceil(max_lag / self.cfg.actor.chunk_size)
            logger.info(f"Sync RL mode on, can submit {chunks_per_update} chunks for each update,"
                        f" that makes {chunks_per_update * self.cfg.actor.chunk_size} samples per update")
            logger.info(f"Max lag is {max_lag} samples, that makes {lag_chunks} additional starting chunks")
            can_submit_before_update = lag_chunks + chunks_per_update
=======
            groups_per_update = math.ceil(total_update_size / self.cfg.attempts)
            lag_groups = math.ceil(self.cfg.finetune.max_lag / self.cfg.attempts)
            logger.info(f"Sync RL mode on, can submit {groups_per_update} groups for each update,"
                        f" that makes {groups_per_update * self.cfg.attempts} samples per update")
            logger.info(f"Max lag is {self.cfg.finetune.max_lag} samples, that makes {lag_groups}"
                        " additional starting chunks")
            can_submit_before_update = lag_groups + groups_per_update
>>>>>>> 864f2692
        else:
            groups_per_update = None
            can_submit_before_update = math.inf

        logger.info(f"Start {'train' if self.is_training else 'test'} actor loop")
        with (
            write_to_streams(self.data_stream, "a") as data_stream_writer,
            write_to_streams(self.stats_stream, "a") as stats_writer,
        ):
            while True:
                # the user function must do next(...) to run each iteration
                yield

                if self.trainer_state.propagated_weight_version > last_trainer_version:
                    if max_lag is not None:
                        assert groups_per_update is not None
                        can_submit_before_update += groups_per_update
                    last_trainer_version = self.trainer_state.propagated_weight_version

                # First, submit all problems you can
                if not self.is_scheduling_paused:
                    while True:
                        blocked_by_lag = (
                            submitted_groups == can_submit_before_update and self.is_training
                        )
                        if not blocked_by_lag and not self.problem_queue.full():
                            try:
                                problem = next(problem_iter)
                                self.problem_queue.put_nowait(problem)  
                                submitted_groups += 1
                            except StopIteration:
                                break
                        else:
                            break

                # Second, try return a result
                try:
                    rollout_results = self.result_queue.get_nowait()
                    if isinstance(rollout_results, Exception):
                        logger.error("Stop actor loop due to error")
                        raise rollout_results
                except queue.Empty:
                    continue

                assert isinstance(rollout_results, list)
                assert isinstance(rollout_results[0], RolloutResult)
                for result in rollout_results:
                    if len(result.training_texts) > 1:
                        raise NotImplementedError("Multi-turn rollouts not tested yet")
                group_samples = sum(len(r.training_texts) for r in rollout_results)
    
                published_samples += group_samples
                samples_in_queue = self.result_queue.qsize() * attempts                   
                for r in rollout_results:
                    for text in r.training_texts:
                        data_stream_writer.write(text)
                logger.info(
                    f"Published {group_samples}{' ' + split_name if split_name else ''} samples"
                    f" to {self.data_stream}, total {published_samples} samples so far, {samples_in_queue} samples in the queue"
                )

                flattened_prompt_tokens = [
                    call.prompt_length_tokens
                    for result in rollout_results
                    for call in result.llm_calls
                ]
                flattened_output_tokens = [
                    call.output_length_tokens
                    for result in rollout_results
                    for call in result.llm_calls
                ]
                max_model_version = 0
                max_latency = 0
                for result in rollout_results:
                    assert result.model_version is not None
                    max_model_version = max(max_model_version, result.model_version)
                    max_latency = max(max_latency, result.latency)
                    self.update_stats(result)

                self.stats_aggregator.update(flattened_prompt_tokens, flattened_output_tokens)

                finished_groups += 1

                # if we are training publish stats at every step else if all tapes are finished, publish stats
                if self.is_training or published_samples == expected_number_of_samples:
                    if self.is_training:
                        loop_stats = {
                            "published_samples": published_samples,
                            "samples_in_queue": samples_in_queue,
                            "finished_groups": finished_groups,
                            "published_model_version": max_model_version,
                            "latency": max_latency,
                            "time_since_start": time.time() - loop_start_time,
                        }
                    else:
                        loop_stats = {"published_model_version": max_model_version}

                    self.publish_stats(
                        stats_writer=stats_writer,
                        loop_stats=loop_stats,
                        split_name=split_name,
                    )

                if published_samples == expected_number_of_samples:
                    logger.info(f"Finished {expected_number_of_samples} samples, stopping actor loop")
                    break


    def publish_stats(self, stats_writer: StreamWriter, loop_stats, split_name: str = ""):
        sliding_stats = self.stats_aggregator.get_stats()
        stats = (
            {
                (split_name + "_" if split_name else "") + "reward_" + k: v
                for k, v in calculate_per_group_stats(self.reward_stats).items()
            }
            | {
                (split_name + "_" if split_name else "") + "success_" + k: v
                for k, v in calculate_per_group_stats(self.success_stats).items()
            }
            | {
                (split_name + "_" if split_name else "") + "no_error_" + k: v
                for k, v in calculate_per_group_stats(self.no_errors_stats).items()
            }
            | {
                (split_name + "_" if split_name else "") + "no_answer_" + k: v
                for k, v in calculate_per_group_stats(self.no_answer_stats).items()
            }
            | {
                (split_name + "_" if split_name else "") + "prompt_tokens_" + k: v
                for k, v in calculate_per_group_stats(self.prompt_tokens).items()
            }
            | {
                (split_name + "_" if split_name else "") + "output_tokens_" + k: v
                for k, v in calculate_per_group_stats(self.output_tokens).items()
            }
            | {
                (split_name + "_" if split_name else "") + "overflows_" + k: v
                for k, v in calculate_per_group_stats(self.overflows).items()
            }
            | {
                (split_name + "_" if split_name else "") + k: v
                for k, v in always_or_never_success_stats(self.success_stats).items()
              }
        )

        for dataset_name in self.reward_stats.keys():
            sub_stats = (
                {
                    "reward_" + k: v
                    for k, v in calculate_stats(self.reward_stats[dataset_name]).items()
                }
                | {
                    "success_" + k: v
                    for k, v in calculate_stats(
                        self.success_stats[dataset_name]
                    ).items()
                }
                | {
                    "no_error_" + k: v
                    for k, v in calculate_stats(
                        self.no_errors_stats[dataset_name]
                    ).items()
                }
                | {
                    "no_answer_" + k: v
                    for k, v in calculate_stats(
                        self.no_answer_stats[dataset_name]
                    ).items()
                }
                | {
                    "prompt_tokens_" + k: v
                    for k, v in calculate_stats(
                        self.prompt_tokens[dataset_name]
                    ).items()
                }
                | {
                    "output_tokens_" + k: v
                    for k, v in calculate_stats(
                        self.output_tokens[dataset_name]
                    ).items()
                }
                | {
                    "overflows_" + k: v
                    for k, v in calculate_stats(self.overflows[dataset_name]).items()
                }
            )
            sub_stats = {dataset_name + "_" + k: v for k, v in sub_stats.items()}
            stats |= sub_stats

        stats |= loop_stats
        if loop_stats.get("finished_groups", 0) >= 2 * self.window_size:
            stats |= sliding_stats
        wandb.log({"actor/" + k: v for k, v in stats.items()})
        stats_writer.write(stats)
        self.init_stats()


def run_actor_loop(cfg: DictConfig):
    set_streams_backend(**cfg.streams)

    random.seed(42)
    exp_path = Path(cfg.output_dir)
    setup_logging(str(exp_path / "actor"))
    logger.info(f"Current dir: {os.getcwd()}, experiment root dir: {cfg.output_dir}")
    run = init_wandb(cfg, exp_path / "actor", flatten_dict_config(cfg))  # type: ignore
    llm_urls = str(cfg.me.llm_urls).split("+")
    if run is None:
        raise ValueError("Failed to initialize wandb run")

    stats_stream = SingleStreamSpec(exp_path=exp_path, topic="stats")
    test_stats_stream = SingleStreamSpec(exp_path=exp_path, topic="stats_test")
    data_stream = SingleStreamSpec(exp_path=exp_path, topic="actor")
    test_data_stream = SingleStreamSpec(exp_path=exp_path, topic="actor_test")

    train_dataset = load_datasets(cfg.train_dataset_names)
    test_dataset = load_datasets(cfg.test_dataset_names)
    if cfg.train_subset:
        train_dataset = train_dataset[cfg.train_subset.begin:cfg.train_subset.end]
    logger.info(f"Loaded {len(train_dataset)} training problems")
    logger.info(f"Loaded {len(test_dataset)} test problems")

    finetune_model_path = exp_path / "finetune" / "current"
    if os.path.exists(finetune_model_path):
        actor_model_path = finetune_model_path
    else:
        actor_model_path = cfg.model_path
    train_llms = [
        TrainableLLM(
            base_url=url,
            model_name=str(actor_model_path),
            tokenizer_name=str(actor_model_path),
            parameters=cfg.llm.parameters,
            use_cache=False,
            collect_logprobs=True,
            observe_llm_calls=False,
        )
        for url in llm_urls
    ]
    test_llms = [
        TrainableLLM(
            base_url=url,
            model_name=str(actor_model_path),
            tokenizer_name=str(actor_model_path),
            parameters=cfg.test_llm.parameters,
            use_cache=False,
            collect_logprobs=True,
            observe_llm_calls=False,
        )
        for url in llm_urls
    ]

    wait_for_inference_servers(llm_urls)
    wait_for_verifier(cfg.verifier)
    trainer_state = TrainerState(exp_path)
    if cfg.debug.mode in ["actor", "open_loop"]:
        trainer_state.propagated_weight_version = 0
    else:
        trainer_state.start_listening()
        trainer_state.wait_for_model_version()

    train_loop = ActorLoop(
        data_stream=data_stream,
        cfg=cfg,
        trainer_state=trainer_state,
        stats_stream=stats_stream,
        llms=train_llms
    )
    train_loop_run = train_loop.run(
        dataset=train_dataset,
    )
    test_loop = ActorLoop(
        data_stream=test_data_stream,
        cfg=cfg,
        trainer_state=trainer_state,
        stats_stream=test_stats_stream,
        llms=test_llms,
        is_training=False,
    )
    test_loop_run = None

    last_regular_eval = -1
    current_eval = -1
    while True:
        assert trainer_state.propagated_weight_version is not None

        # 1. Start a new test loop if needed
        next_regular_eval = (
            trainer_state.propagated_weight_version
            if last_regular_eval == -1
            else last_regular_eval + cfg.eval_every_n_versions
        )
        if (
            cfg.eval_every_n_versions
            and not cfg.debug.mode
            and trainer_state.propagated_weight_version >= next_regular_eval
            and test_dataset
            and test_loop_run is None
        ):
            logger.info("Create test loop")
            test_loop_run = test_loop.run(
                dataset=test_dataset,
            )
            train_loop.is_scheduling_paused = True
            current_eval = next_regular_eval

        # 2. If there is an active test loop, keep it running
        if test_loop_run is not None:
            try:
                _ = next(test_loop_run)
            except StopIteration:
                # 2.1 If the test loop is finished, resume scheduling the training loop
                test_loop_run = None
                last_regular_eval = current_eval
                train_loop.is_scheduling_paused = False
                logger.info("Test loop finished")

        # 3. Keep running the training loop
        _ = next(train_loop_run)<|MERGE_RESOLUTION|>--- conflicted
+++ resolved
@@ -348,11 +348,7 @@
         assert self.trainer_state.propagated_weight_version is not None
 
         last_trainer_version = self.trainer_state.propagated_weight_version
-<<<<<<< HEAD
-        max_lag = self.cfg.max_lag if is_training else None
-=======
         max_lag = self.cfg.finetune.max_lag if self.is_training else None
->>>>>>> 864f2692
         if max_lag is not None:
             total_batch_size = self.cfg.finetune.train_batch_size * self.cfg.finetune.gradient_accumulation_passes
             total_update_size = math.ceil(self.cfg.finetune.weight_update_interval / total_batch_size) * total_batch_size
@@ -362,14 +358,6 @@
                     f" The attempt number  {self.cfg.attempts} ideally should divide"
                     f" total batch size {total_batch_size}"
                 )
-<<<<<<< HEAD
-            chunks_per_update = math.ceil(total_update_size / self.cfg.actor.chunk_size)
-            lag_chunks = math.ceil(max_lag / self.cfg.actor.chunk_size)
-            logger.info(f"Sync RL mode on, can submit {chunks_per_update} chunks for each update,"
-                        f" that makes {chunks_per_update * self.cfg.actor.chunk_size} samples per update")
-            logger.info(f"Max lag is {max_lag} samples, that makes {lag_chunks} additional starting chunks")
-            can_submit_before_update = lag_chunks + chunks_per_update
-=======
             groups_per_update = math.ceil(total_update_size / self.cfg.attempts)
             lag_groups = math.ceil(self.cfg.finetune.max_lag / self.cfg.attempts)
             logger.info(f"Sync RL mode on, can submit {groups_per_update} groups for each update,"
@@ -377,7 +365,6 @@
             logger.info(f"Max lag is {self.cfg.finetune.max_lag} samples, that makes {lag_groups}"
                         " additional starting chunks")
             can_submit_before_update = lag_groups + groups_per_update
->>>>>>> 864f2692
         else:
             groups_per_update = None
             can_submit_before_update = math.inf
