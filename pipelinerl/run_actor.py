--- conflicted
+++ resolved
@@ -381,17 +381,10 @@
         published_samples = 0
         submitted_groups = 0
         finished_groups = 0
-<<<<<<< HEAD
-        last_log_time = 0
         expected_rollouts = -1 if self.is_training else len(dataset)
         if expected_rollouts > 0:
             logger.info(f"Will stop after {expected_rollouts} rollouts")
-=======
         trainer_version_to_publish = None
-        expected_number_of_samples = -1 if self.is_training else len(dataset)
-        if expected_number_of_samples > 0:
-            logger.info(f"Will stop after {expected_number_of_samples} samples")
->>>>>>> 9b1d0f18
 
         # If training, we expect to sample infinitely
         # for train sample, sample random batches infinitely
@@ -497,20 +490,14 @@
                 self.update_stats(rollout_results=rollout_results)
 
                 finished_groups += 1
-<<<<<<< HEAD
-
-                # if we are training publish stats at every step else only if all rollouts are finished
-                if self.is_training or finished_groups == expected_rollouts:
-=======
                 time_to_publish_train_stats = (
                     self.is_training
                     and trainer_version_to_publish is not None
                 ) or self.debug_mode 
-                time_to_publish_test_stats = (published_samples == expected_number_of_samples)
+                time_to_publish_test_stats = finished_groups == expected_rollouts
 
                 # Publish stats at every new model version or if all tapes are finished
                 if time_to_publish_train_stats or time_to_publish_test_stats:
->>>>>>> 9b1d0f18
                     if self.is_training:
                         loop_stats = {
                             "published_samples": published_samples,
