--- conflicted
+++ resolved
@@ -99,11 +99,7 @@
         """Return the number of entries in the array."""
         return self.num_entries
 
-<<<<<<< HEAD
     def clear(self, index: int | None = None) -> None:
-=======
-    def clear(self, index: int = None) -> None:
->>>>>>> 90bf9de0
         """
         Clear an entry or the entire array.
 
